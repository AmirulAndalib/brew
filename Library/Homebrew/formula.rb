--- conflicted
+++ resolved
@@ -1487,13 +1487,6 @@
 
   # Returns a list of Dependency objects that are required at runtime.
   # @private
-<<<<<<< HEAD
-  def runtime_dependencies
-    declared_runtime_dependencies | undeclared_runtime_dependencies
-  end
-
-  def declared_runtime_dependencies
-=======
   def runtime_dependencies(read_from_tab: true)
     if read_from_tab &&
        installed_prefix.directory? &&
@@ -1502,11 +1495,7 @@
       return tab_deps.map { |d| Dependency.new d["full_name"] }.compact
     end
 
->>>>>>> cc2d9d92
-    recursive_dependencies do |_, dependency|
-      Dependency.prune if dependency.build?
-      Dependency.prune if !dependency.required? && build.without?(dependency)
-    end
+    declared_runtime_dependencies | undeclared_runtime_dependencies
   end
 
   def undeclared_runtime_dependencies
