#####
##### First do the essential, fast things to ensure commands like `brew --prefix` and others that we want
##### to be able to `source` in shell configurations run quickly.
#####

case "${MACHTYPE}" in
  arm64-* | aarch64-*)
    HOMEBREW_PROCESSOR="arm64"
    ;;
  x86_64-*)
    HOMEBREW_PROCESSOR="x86_64"
    ;;
  *)
    HOMEBREW_PROCESSOR="$(uname -m)"
    ;;
esac

case "${OSTYPE}" in
  darwin*)
    HOMEBREW_SYSTEM="Darwin"
    HOMEBREW_MACOS="1"
    ;;
  linux*)
    HOMEBREW_SYSTEM="Linux"
    HOMEBREW_LINUX="1"
    ;;
  *)
    HOMEBREW_SYSTEM="$(uname -s)"
    ;;
esac
HOMEBREW_PHYSICAL_PROCESSOR="${HOMEBREW_PROCESSOR}"

HOMEBREW_MACOS_ARM_DEFAULT_PREFIX="/opt/homebrew"
HOMEBREW_MACOS_ARM_DEFAULT_REPOSITORY="${HOMEBREW_MACOS_ARM_DEFAULT_PREFIX}"
HOMEBREW_LINUX_DEFAULT_PREFIX="/home/linuxbrew/.linuxbrew"
HOMEBREW_LINUX_DEFAULT_REPOSITORY="${HOMEBREW_LINUX_DEFAULT_PREFIX}/Homebrew"
HOMEBREW_GENERIC_DEFAULT_PREFIX="/usr/local"
HOMEBREW_GENERIC_DEFAULT_REPOSITORY="${HOMEBREW_GENERIC_DEFAULT_PREFIX}/Homebrew"
if [[ -n "${HOMEBREW_MACOS}" && "${HOMEBREW_PROCESSOR}" == "arm64" ]]
then
  HOMEBREW_DEFAULT_PREFIX="${HOMEBREW_MACOS_ARM_DEFAULT_PREFIX}"
  HOMEBREW_DEFAULT_REPOSITORY="${HOMEBREW_MACOS_ARM_DEFAULT_REPOSITORY}"
elif [[ -n "${HOMEBREW_LINUX}" ]]
then
  HOMEBREW_DEFAULT_PREFIX="${HOMEBREW_LINUX_DEFAULT_PREFIX}"
  HOMEBREW_DEFAULT_REPOSITORY="${HOMEBREW_LINUX_DEFAULT_REPOSITORY}"
else
  HOMEBREW_DEFAULT_PREFIX="${HOMEBREW_GENERIC_DEFAULT_PREFIX}"
  HOMEBREW_DEFAULT_REPOSITORY="${HOMEBREW_GENERIC_DEFAULT_REPOSITORY}"
fi

if [[ -n "${HOMEBREW_MACOS}" ]]
then
  HOMEBREW_DEFAULT_CACHE="${HOME}/Library/Caches/Homebrew"
  HOMEBREW_DEFAULT_LOGS="${HOME}/Library/Logs/Homebrew"
  HOMEBREW_DEFAULT_TEMP="/private/tmp"

  HOMEBREW_MACOS_VERSION="$(/usr/bin/sw_vers -productVersion)"

  IFS=. read -r -a MACOS_VERSION_ARRAY <<<"${HOMEBREW_MACOS_VERSION}"
  printf -v HOMEBREW_MACOS_VERSION_NUMERIC "%02d%02d%02d" "${MACOS_VERSION_ARRAY[@]}"

  unset MACOS_VERSION_ARRAY
else
  CACHE_HOME="${HOMEBREW_XDG_CACHE_HOME:-${HOME}/.cache}"
  HOMEBREW_DEFAULT_CACHE="${CACHE_HOME}/Homebrew"
  HOMEBREW_DEFAULT_LOGS="${CACHE_HOME}/Homebrew/Logs"
  if [[ -r "/var/tmp" && -w "/var/tmp" ]]
  then
    HOMEBREW_DEFAULT_TEMP="/var/tmp"
  else
    HOMEBREW_DEFAULT_TEMP="/tmp"
  fi
fi

realpath() {
  (cd "$1" &>/dev/null && pwd -P)
}

# Support systems where HOMEBREW_PREFIX is the default,
# but a parent directory is a symlink.
# Example: Fedora Silverblue symlinks /home -> var/home
if [[ "${HOMEBREW_PREFIX}" != "${HOMEBREW_DEFAULT_PREFIX}" && "$(realpath "${HOMEBREW_DEFAULT_PREFIX}")" == "${HOMEBREW_PREFIX}" ]]
then
  HOMEBREW_PREFIX="${HOMEBREW_DEFAULT_PREFIX}"
fi

# Support systems where HOMEBREW_REPOSITORY is the default,
# but a parent directory is a symlink.
# Example: Fedora Silverblue symlinks /home -> var/home
if [[ "${HOMEBREW_REPOSITORY}" != "${HOMEBREW_DEFAULT_REPOSITORY}" && "$(realpath "${HOMEBREW_DEFAULT_REPOSITORY}")" == "${HOMEBREW_REPOSITORY}" ]]
then
  HOMEBREW_REPOSITORY="${HOMEBREW_DEFAULT_REPOSITORY}"
fi

# Where we store built products; a Cellar in HOMEBREW_PREFIX (often /usr/local
# for bottles) unless there's already a Cellar in HOMEBREW_REPOSITORY.
# These variables are set by bin/brew
# shellcheck disable=SC2154
if [[ -d "${HOMEBREW_REPOSITORY}/Cellar" ]]
then
  HOMEBREW_CELLAR="${HOMEBREW_REPOSITORY}/Cellar"
else
  HOMEBREW_CELLAR="${HOMEBREW_PREFIX}/Cellar"
fi

HOMEBREW_CASKROOM="${HOMEBREW_PREFIX}/Caskroom"

HOMEBREW_CACHE="${HOMEBREW_CACHE:-${HOMEBREW_DEFAULT_CACHE}}"
HOMEBREW_LOGS="${HOMEBREW_LOGS:-${HOMEBREW_DEFAULT_LOGS}}"
HOMEBREW_TEMP="${HOMEBREW_TEMP:-${HOMEBREW_DEFAULT_TEMP}}"
if [[ ! -w "${HOMEBREW_TEMP}" ]]
then
  HOMEBREW_TEMP="${HOMEBREW_DEFAULT_TEMP}"
fi

# commands that take a single or no arguments.
# HOMEBREW_LIBRARY set by bin/brew
# shellcheck disable=SC2154
# doesn't need a default case as other arguments handled elsewhere.
# shellcheck disable=SC2249
case "$1" in
  formulae)
    source "${HOMEBREW_LIBRARY}/Homebrew/cmd/formulae.sh"
    homebrew-formulae
    exit 0
    ;;
  casks)
    source "${HOMEBREW_LIBRARY}/Homebrew/cmd/casks.sh"
    homebrew-casks
    exit 0
    ;;
  shellenv)
    source "${HOMEBREW_LIBRARY}/Homebrew/cmd/shellenv.sh"
    shift
    homebrew-shellenv "$1"
    exit 0
    ;;
esac

source "${HOMEBREW_LIBRARY}/Homebrew/help.sh"

# functions that take multiple arguments or handle multiple commands.
# doesn't need a default case as other arguments handled elsewhere.
# shellcheck disable=SC2249
case "$@" in
  --cellar)
    echo "${HOMEBREW_CELLAR}"
    exit 0
    ;;
  --repository | --repo)
    echo "${HOMEBREW_REPOSITORY}"
    exit 0
    ;;
  --caskroom)
    echo "${HOMEBREW_CASKROOM}"
    exit 0
    ;;
  --cache)
    echo "${HOMEBREW_CACHE}"
    exit 0
    ;;
  # falls back to cmd/--prefix.rb and cmd/--cellar.rb on a non-zero return
  --prefix* | --cellar*)
    source "${HOMEBREW_LIBRARY}/Homebrew/formula_path.sh"
    homebrew-formula-path "$@" && exit 0
    ;;
  # falls back to cmd/command.rb on a non-zero return
  command*)
    source "${HOMEBREW_LIBRARY}/Homebrew/command_path.sh"
    homebrew-command-path "$@" && exit 0
    ;;
  # falls back to cmd/list.rb on a non-zero return
  list* | ls*)
    source "${HOMEBREW_LIBRARY}/Homebrew/list.sh"
    homebrew-list "$@" && exit 0
    ;;
  # homebrew-tap only handles invocations with no arguments
  tap)
    source "${HOMEBREW_LIBRARY}/Homebrew/tap.sh"
    homebrew-tap "$@"
    exit 0
    ;;
  # falls back to cmd/help.rb on a non-zero return
  help | --help | -h | --usage | "-?" | "")
    homebrew-help "$@" && exit 0
    ;;
esac

# Check `HOMEBREW_FORCE_BREW_WRAPPER` for all non-trivial commands
# (i.e. not defined above this line e.g. formulae or --cellar).
<<<<<<< HEAD
source "${HOMEBREW_LIBRARY}/Homebrew/utils/wrapper.sh"
check-brew-wrapper
=======
if [[ -z "${HOMEBREW_NO_FORCE_BREW_WRAPPER:-}" && -n "${HOMEBREW_FORCE_BREW_WRAPPER:-}" ]]
then
  HOMEBREW_FORCE_BREW_WRAPPER_WITHOUT_BREW="${HOMEBREW_FORCE_BREW_WRAPPER%/brew}"
  if [[ -z "${HOMEBREW_BREW_WRAPPER:-}" ]]
  then
    odie <<EOS
conflicting Homebrew wrapper configuration!
HOMEBREW_FORCE_BREW_WRAPPER was set to ${HOMEBREW_FORCE_BREW_WRAPPER}
but HOMEBREW_BREW_WRAPPER   was unset.

$(bold "Ensure you run ${HOMEBREW_FORCE_BREW_WRAPPER} directly (not ${HOMEBREW_BREW_FILE})")!

Manually setting your PATH can interfere with Homebrew wrappers.
Ensure your shell configuration contains:
  eval "\$(${HOMEBREW_BREW_FILE} shellenv)"
or that ${HOMEBREW_FORCE_BREW_WRAPPER_WITHOUT_BREW} comes before ${HOMEBREW_PREFIX}/bin in your PATH:
  export PATH="${HOMEBREW_FORCE_BREW_WRAPPER_WITHOUT_BREW}:${HOMEBREW_PREFIX}/bin:\$PATH"
EOS
  elif [[ "${HOMEBREW_FORCE_BREW_WRAPPER}" != "${HOMEBREW_BREW_WRAPPER}" ]]
  then
    odie <<EOS
conflicting Homebrew wrapper configuration!
HOMEBREW_FORCE_BREW_WRAPPER was set to ${HOMEBREW_FORCE_BREW_WRAPPER}
but HOMEBREW_BREW_WRAPPER   was set to ${HOMEBREW_BREW_WRAPPER}

$(bold "Ensure you run ${HOMEBREW_FORCE_BREW_WRAPPER} directly (not ${HOMEBREW_BREW_FILE})")!

Manually setting your PATH can interfere with Homebrew wrappers.
Ensure your shell configuration contains:
  eval "\$(${HOMEBREW_BREW_FILE} shellenv)"
or that ${HOMEBREW_FORCE_BREW_WRAPPER_WITHOUT_BREW} comes before ${HOMEBREW_PREFIX}/bin in your PATH:
  export PATH="${HOMEBREW_FORCE_BREW_WRAPPER_WITHOUT_BREW}:${HOMEBREW_PREFIX}/bin:\$PATH"
EOS
  fi
fi
>>>>>>> ee7b7193

# commands that take a single or no arguments and need to write to HOMEBREW_PREFIX.
# HOMEBREW_LIBRARY set by bin/brew
# shellcheck disable=SC2154
# doesn't need a default case as other arguments handled elsewhere.
# shellcheck disable=SC2249
case "$1" in
  setup-ruby)
    source "${HOMEBREW_LIBRARY}/Homebrew/cmd/setup-ruby.sh"
    shift
    homebrew-setup-ruby "$1"
    exit 0
    ;;
esac

#####
##### Next, define all other helper functions.
#####

source "${HOMEBREW_LIBRARY}/Homebrew/utils/helpers.sh"

check-run-command-as-root() {
  [[ "${EUID}" == 0 || "${UID}" == 0 ]] || return

  # Allow Azure Pipelines/GitHub Actions/Docker/Podman/Concourse/Kubernetes to do everything as root (as it's normal there)
  [[ -f /.dockerenv ]] && return
  [[ -f /run/.containerenv ]] && return
  [[ -f /proc/1/cgroup ]] && grep -E "azpl_job|actions_job|docker|garden|kubepods" -q /proc/1/cgroup && return

  # `brew services` may need `sudo` for system-wide daemons.
  if [[ "${HOMEBREW_COMMAND}" == "services" ]]
  then
    # Need to disable Bootsnap when running as root to avoid permission errors:
    # https://github.com/Homebrew/brew/issues/19904
    export HOMEBREW_NO_BOOTSNAP="1"

    return
  fi

  # It's fine to run this as root as it's not changing anything.
  [[ "${HOMEBREW_COMMAND}" == "--prefix" ]] && return

  odie <<EOS
Running Homebrew as root is extremely dangerous and no longer supported.
As Homebrew does not drop privileges on installation you would be giving all
build scripts full access to your system.
EOS
}

check-prefix-is-not-tmpdir() {
  [[ -z "${HOMEBREW_MACOS}" ]] && return

  if [[ "${HOMEBREW_PREFIX}" == "${HOMEBREW_TEMP}"* ]]
  then
    odie <<EOS
Your HOMEBREW_PREFIX is in the Homebrew temporary directory, which Homebrew
uses to store downloads and builds. You can resolve this by installing Homebrew
to either the standard prefix for your platform or to a non-standard prefix that
is not in the Homebrew temporary directory.
EOS
  fi
}

# NOTE: The members of the array in the second arg must not have spaces!
check-array-membership() {
  local item=$1
  shift

  if [[ " ${*} " == *" ${item} "* ]]
  then
    return 0
  else
    return 1
  fi
}

# These variables are set from various Homebrew scripts.
# shellcheck disable=SC2154
auto-update() {
  [[ -z "${HOMEBREW_HELP}" ]] || return
  [[ -z "${HOMEBREW_NO_AUTO_UPDATE}" ]] || return
  [[ -z "${HOMEBREW_AUTO_UPDATING}" ]] || return
  [[ -z "${HOMEBREW_UPDATE_AUTO}" ]] || return
  [[ -z "${HOMEBREW_AUTO_UPDATE_CHECKED}" ]] || return

  # If we've checked for updates, we don't need to check again.
  export HOMEBREW_AUTO_UPDATE_CHECKED="1"

  if [[ -n "${HOMEBREW_AUTO_UPDATE_COMMAND}" ]]
  then
    export HOMEBREW_AUTO_UPDATING="1"

    # Look for commands that may be referring to a formula/cask in a specific
    # 3rd-party tap so they can be auto-updated more often (as they do not get
    # their data from the API).
    AUTO_UPDATE_TAP_COMMANDS=(
      install
      outdated
      upgrade
    )
    if check-array-membership "${HOMEBREW_COMMAND}" "${AUTO_UPDATE_TAP_COMMANDS[@]}"
    then
      for arg in "$@"
      do
        if [[ "${arg}" == */*/* ]] && [[ "${arg}" != Homebrew/* ]] && [[ "${arg}" != homebrew/* ]]
        then

          HOMEBREW_AUTO_UPDATE_TAP="1"
          break
        fi
      done
    fi

    if [[ -z "${HOMEBREW_AUTO_UPDATE_SECS}" ]]
    then
      if [[ -n "${HOMEBREW_NO_INSTALL_FROM_API}" || -n "${HOMEBREW_AUTO_UPDATE_TAP}" ]]
      then
        # 5 minutes
        HOMEBREW_AUTO_UPDATE_SECS="300"
      elif [[ -n "${HOMEBREW_DEV_CMD_RUN}" ]]
      then
        # 1 hour
        HOMEBREW_AUTO_UPDATE_SECS="3600"
      else
        # 24 hours
        HOMEBREW_AUTO_UPDATE_SECS="86400"
      fi
    fi

    repo_fetch_heads=("${HOMEBREW_REPOSITORY}/.git/FETCH_HEAD")
    # We might have done an auto-update recently, but not a core/cask clone auto-update.
    # So we check the core/cask clone FETCH_HEAD too.
    if [[ -n "${HOMEBREW_AUTO_UPDATE_CORE_TAP}" && -d "${HOMEBREW_CORE_REPOSITORY}/.git" ]]
    then
      repo_fetch_heads+=("${HOMEBREW_CORE_REPOSITORY}/.git/FETCH_HEAD")
    fi
    if [[ -n "${HOMEBREW_AUTO_UPDATE_CASK_TAP}" && -d "${HOMEBREW_CASK_REPOSITORY}/.git" ]]
    then
      repo_fetch_heads+=("${HOMEBREW_CASK_REPOSITORY}/.git/FETCH_HEAD")
    fi

    # Skip auto-update if all of the selected repositories have been checked in the
    # last $HOMEBREW_AUTO_UPDATE_SECS.
    needs_auto_update=
    for repo_fetch_head in "${repo_fetch_heads[@]}"
    do
      if [[ ! -f "${repo_fetch_head}" ]] ||
         [[ -z "$(find "${repo_fetch_head}" -type f -newermt "-${HOMEBREW_AUTO_UPDATE_SECS} seconds" 2>/dev/null)" ]]
      then
        needs_auto_update=1
        break
      fi
    done
    if [[ -z "${needs_auto_update}" ]]
    then
      return
    fi

    brew update --auto-update

    unset HOMEBREW_AUTO_UPDATING
    unset HOMEBREW_AUTO_UPDATE_TAP

    if [[ $# -gt 0 ]]
    then
      # exec a new process to set any new environment variables.
      exec "${HOMEBREW_BREW_FILE}" "$@"
    fi
  fi

  unset AUTO_UPDATE_COMMANDS
  unset AUTO_UPDATE_CORE_TAP_COMMANDS
  unset AUTO_UPDATE_CASK_TAP_COMMANDS
  unset HOMEBREW_AUTO_UPDATE_CORE_TAP
  unset HOMEBREW_AUTO_UPDATE_CASK_TAP
}

# Only `brew update-if-needed` should be handled here.
# We want it as fast as possible but it needs auto-update() defined above.
# HOMEBREW_LIBRARY set by bin/brew
# shellcheck disable=SC2154
# doesn't need a default case as other arguments handled elsewhere.
# shellcheck disable=SC2249
# Don't need to pass through any arguments.
# shellcheck disable=SC2119
case "$@" in
  update-if-needed)
    source "${HOMEBREW_LIBRARY}/Homebrew/cmd/update-if-needed.sh"
    homebrew-update-if-needed
    exit 0
    ;;
esac

#####
##### Setup output so e.g. odie looks as nice as possible.
#####

# Colorize output on GitHub Actions.
# This is set by the user environment.
# shellcheck disable=SC2154
if [[ -n "${GITHUB_ACTIONS}" ]]
then
  export HOMEBREW_COLOR="1"
fi

# Force UTF-8 to avoid encoding issues for users with broken locale settings.
if [[ -n "${HOMEBREW_MACOS}" ]]
then
  if [[ "$(locale charmap)" != "UTF-8" ]]
  then
    export LC_ALL="en_US.UTF-8"
  fi
else
  if ! command -v locale >/dev/null
  then
    export LC_ALL=C
  elif [[ "$(locale charmap)" != "UTF-8" ]]
  then
    locales="$(locale -a)"
    c_utf_regex='\bC\.(utf8|UTF-8)\b'
    en_us_regex='\ben_US\.(utf8|UTF-8)\b'
    utf_regex='\b[a-z][a-z]_[A-Z][A-Z]\.(utf8|UTF-8)\b'
    if [[ ${locales} =~ ${c_utf_regex} || ${locales} =~ ${en_us_regex} || ${locales} =~ ${utf_regex} ]]
    then
      export LC_ALL="${BASH_REMATCH[0]}"
    else
      export LC_ALL=C
    fi
  fi
fi

#####
##### odie as quickly as possible.
#####

if [[ "${HOMEBREW_PREFIX}" == "/" || "${HOMEBREW_PREFIX}" == "/usr" ]]
then
  # it may work, but I only see pain this route and don't want to support it
  odie "Cowardly refusing to continue at this prefix: ${HOMEBREW_PREFIX}"
fi

#####
##### Now, do everything else (that may be a bit slower).
#####

# Docker image deprecation
if [[ -f "${HOMEBREW_REPOSITORY}/.docker-deprecate" && -z "${HOMEBREW_TESTS}" ]]
then
  read -r DOCKER_DEPRECATION_MESSAGE <"${HOMEBREW_REPOSITORY}/.docker-deprecate"
  if [[ -n "${GITHUB_ACTIONS}" ]]
  then
    echo "::warning::${DOCKER_DEPRECATION_MESSAGE}" >&2
  else
    opoo "${DOCKER_DEPRECATION_MESSAGE}"
  fi
fi

# USER isn't always set so provide a fall back for `brew` and subprocesses.
export USER="${USER:-$(id -un)}"

# A depth of 1 means this command was directly invoked by a user.
# Higher depths mean this command was invoked by another Homebrew command.
export HOMEBREW_COMMAND_DEPTH="$((HOMEBREW_COMMAND_DEPTH + 1))"

setup_curl() {
  # This is set by the user environment.
  # shellcheck disable=SC2154
  HOMEBREW_BREWED_CURL_PATH="${HOMEBREW_PREFIX}/opt/curl/bin/curl"
  if [[ -n "${HOMEBREW_FORCE_BREWED_CURL}" && -x "${HOMEBREW_BREWED_CURL_PATH}" ]] &&
     "${HOMEBREW_BREWED_CURL_PATH}" --version &>/dev/null
  then
    HOMEBREW_CURL="${HOMEBREW_BREWED_CURL_PATH}"
  elif [[ -n "${HOMEBREW_CURL_PATH}" ]]
  then
    HOMEBREW_CURL="${HOMEBREW_CURL_PATH}"
  else
    HOMEBREW_CURL="curl"
  fi
}

setup_git() {
  # This is set by the user environment.
  # shellcheck disable=SC2154
  if [[ -n "${HOMEBREW_FORCE_BREWED_GIT}" && -x "${HOMEBREW_PREFIX}/opt/git/bin/git" ]] &&
     "${HOMEBREW_PREFIX}/opt/git/bin/git" --version &>/dev/null
  then
    HOMEBREW_GIT="${HOMEBREW_PREFIX}/opt/git/bin/git"
  elif [[ -n "${HOMEBREW_GIT_PATH}" ]]
  then
    HOMEBREW_GIT="${HOMEBREW_GIT_PATH}"
  else
    HOMEBREW_GIT="git"
  fi
}

setup_curl
setup_git

GIT_DESCRIBE_CACHE="${HOMEBREW_REPOSITORY}/.git/describe-cache"
GIT_REVISION=$("${HOMEBREW_GIT}" -C "${HOMEBREW_REPOSITORY}" rev-parse HEAD 2>/dev/null)

# safe fallback in case git rev-parse fails e.g. if this is not considered a safe git directory
if [[ -z "${GIT_REVISION}" ]]
then
  read -r GIT_HEAD 2>/dev/null <"${HOMEBREW_REPOSITORY}/.git/HEAD"
  if [[ "${GIT_HEAD}" == "ref: refs/heads/main" ]]
  then
    read -r GIT_REVISION 2>/dev/null <"${HOMEBREW_REPOSITORY}/.git/refs/heads/main"
  elif [[ "${GIT_HEAD}" == "ref: refs/heads/stable" ]]
  then
    read -r GIT_REVISION 2>/dev/null <"${HOMEBREW_REPOSITORY}/.git/refs/heads/stable"
  fi
  unset GIT_HEAD
fi

if [[ -n "${GIT_REVISION}" ]]
then
  GIT_DESCRIBE_CACHE_FILE="${GIT_DESCRIBE_CACHE}/${GIT_REVISION}"
  if [[ -r "${GIT_DESCRIBE_CACHE_FILE}" ]] && "${HOMEBREW_GIT}" -C "${HOMEBREW_REPOSITORY}" diff --quiet --no-ext-diff 2>/dev/null
  then
    read -r GIT_DESCRIBE_CACHE_HOMEBREW_VERSION <"${GIT_DESCRIBE_CACHE_FILE}"
    if [[ -n "${GIT_DESCRIBE_CACHE_HOMEBREW_VERSION}" && "${GIT_DESCRIBE_CACHE_HOMEBREW_VERSION}" != *"-dirty" ]]
    then
      HOMEBREW_VERSION="${GIT_DESCRIBE_CACHE_HOMEBREW_VERSION}"
    fi
    unset GIT_DESCRIBE_CACHE_HOMEBREW_VERSION
  fi

  if [[ -z "${HOMEBREW_VERSION}" ]]
  then
    HOMEBREW_VERSION="$("${HOMEBREW_GIT}" -C "${HOMEBREW_REPOSITORY}" describe --tags --dirty --abbrev=7 2>/dev/null)"
    # Don't output any permissions errors here. The user may not have write
    # permissions to the cache but we don't care because it's an optional
    # performance improvement.
    rm -rf "${GIT_DESCRIBE_CACHE}" 2>/dev/null
    mkdir -p "${GIT_DESCRIBE_CACHE}" 2>/dev/null
    echo "${HOMEBREW_VERSION}" | tee "${GIT_DESCRIBE_CACHE_FILE}" &>/dev/null
  fi
  unset GIT_DESCRIBE_CACHE_FILE
else
  # Don't care about permission errors here either.
  rm -rf "${GIT_DESCRIBE_CACHE}" 2>/dev/null
fi
unset GIT_REVISION
unset GIT_DESCRIBE_CACHE

HOMEBREW_USER_AGENT_VERSION="${HOMEBREW_VERSION}"
if [[ -z "${HOMEBREW_VERSION}" ]]
then
  HOMEBREW_VERSION=">=4.3.0 (shallow or no git repository)"
  HOMEBREW_USER_AGENT_VERSION="4.X.Y"
fi

HOMEBREW_CORE_REPOSITORY="${HOMEBREW_LIBRARY}/Taps/homebrew/homebrew-core"
# Used in --version.sh
# shellcheck disable=SC2034
HOMEBREW_CASK_REPOSITORY="${HOMEBREW_LIBRARY}/Taps/homebrew/homebrew-cask"

# Shift the -v to the end of the parameter list
if [[ "$1" == "-v" ]]
then
  shift
  set -- "$@" -v
fi

# commands that take a single or no arguments.
# doesn't need a default case as other arguments handled elsewhere.
# shellcheck disable=SC2249
case "$1" in
  --version | -v)
    source "${HOMEBREW_LIBRARY}/Homebrew/cmd/--version.sh"
    homebrew-version
    exit 0
    ;;
  mcp-server)
    source "${HOMEBREW_LIBRARY}/Homebrew/cmd/mcp-server.sh"
    homebrew-mcp-server "$@"
    exit 0
    ;;
esac

# TODO: bump version when new macOS is released or announced and update references in:
# - docs/Installation.md
# - https://github.com/Homebrew/install/blob/HEAD/install.sh
# - Library/Homebrew/os/mac.rb (latest_sdk_version)
# and, if needed:
# - MacOSVersion::SYMBOLS
HOMEBREW_MACOS_NEWEST_UNSUPPORTED="16"
# TODO: bump version when new macOS is released
HOMEBREW_MACOS_NEWEST_SUPPORTED="15"
# TODO: bump version when new macOS is released and update references in:
# - docs/Installation.md
# - HOMEBREW_MACOS_OLDEST_SUPPORTED in .github/workflows/pkg-installer.yml
# - `os-version min` in package/Distribution.xml
# - https://github.com/Homebrew/install/blob/HEAD/install.sh
HOMEBREW_MACOS_OLDEST_SUPPORTED="13"
HOMEBREW_MACOS_OLDEST_ALLOWED="10.11"

if [[ -n "${HOMEBREW_MACOS}" ]]
then
  HOMEBREW_PRODUCT="Homebrew"
  HOMEBREW_SYSTEM="Macintosh"
  [[ "${HOMEBREW_PROCESSOR}" == "x86_64" ]] && HOMEBREW_PROCESSOR="Intel"
  # Don't change this from Mac OS X to match what macOS itself does in Safari on 10.12
  HOMEBREW_OS_USER_AGENT_VERSION="Mac OS X ${HOMEBREW_MACOS_VERSION}"

  if [[ "$(sysctl -n hw.optional.arm64 2>/dev/null)" == "1" ]]
  then
    # used in vendor-install.sh
    # shellcheck disable=SC2034
    HOMEBREW_PHYSICAL_PROCESSOR="arm64"
  fi

  IFS=. read -r -a MACOS_VERSION_ARRAY <<<"${HOMEBREW_MACOS_OLDEST_ALLOWED}"
  printf -v HOMEBREW_MACOS_OLDEST_ALLOWED_NUMERIC "%02d%02d%02d" "${MACOS_VERSION_ARRAY[@]}"

  unset MACOS_VERSION_ARRAY

  # Don't include minor versions for Big Sur and later.
  if [[ "${HOMEBREW_MACOS_VERSION_NUMERIC}" -gt "110000" ]]
  then
    HOMEBREW_OS_VERSION="macOS ${HOMEBREW_MACOS_VERSION%.*}"
  else
    HOMEBREW_OS_VERSION="macOS ${HOMEBREW_MACOS_VERSION}"
  fi

  # Refuse to run on pre-El Capitan
  if [[ "${HOMEBREW_MACOS_VERSION_NUMERIC}" -lt "${HOMEBREW_MACOS_OLDEST_ALLOWED_NUMERIC}" ]]
  then
    printf "ERROR: Your version of macOS (%s) is too old to run Homebrew!\\n" "${HOMEBREW_MACOS_VERSION}" >&2
    if [[ "${HOMEBREW_MACOS_VERSION_NUMERIC}" -lt "100700" ]]
    then
      printf "         For 10.4 - 10.6 support see: https://github.com/mistydemeo/tigerbrew\\n" >&2
    fi
    printf "\\n" >&2
  fi

  # Versions before Sierra don't handle custom cert files correctly, so need a full brewed curl.
  if [[ "${HOMEBREW_MACOS_VERSION_NUMERIC}" -lt "101200" ]]
  then
    HOMEBREW_SYSTEM_CURL_TOO_OLD="1"
    HOMEBREW_FORCE_BREWED_CURL="1"
  fi

  # The system libressl has a bug before macOS 10.15.6 where it incorrectly handles expired roots.
  if [[ -z "${HOMEBREW_SYSTEM_CURL_TOO_OLD}" && "${HOMEBREW_MACOS_VERSION_NUMERIC}" -lt "101506" ]]
  then
    HOMEBREW_SYSTEM_CA_CERTIFICATES_TOO_OLD="1"
    HOMEBREW_FORCE_BREWED_CA_CERTIFICATES="1"
  fi

  # TEMP: backwards compatiblity with existing 10.11-cross image
  # Can (probably) be removed in March 2024.
  if [[ -n "${HOMEBREW_FAKE_EL_CAPITAN}" ]]
  then
    export HOMEBREW_FAKE_MACOS="10.11.6"
  fi

  if [[ "${HOMEBREW_FAKE_MACOS}" =~ ^10\.11(\.|$) ]]
  then
    # We only need this to work enough to update brew and build the set portable formulae, so relax the requirement.
    HOMEBREW_MINIMUM_GIT_VERSION="2.7.4"
  else
    # The system Git on macOS versions before Sierra is too old for some Homebrew functionality we rely on.
    HOMEBREW_MINIMUM_GIT_VERSION="2.14.3"
    if [[ "${HOMEBREW_MACOS_VERSION_NUMERIC}" -lt "101200" ]]
    then
      HOMEBREW_FORCE_BREWED_GIT="1"
    fi
  fi
else
  HOMEBREW_PRODUCT="${HOMEBREW_SYSTEM}brew"
  # Don't try to follow /etc/os-release
  # shellcheck disable=SC1091,SC2154
  [[ -n "${HOMEBREW_LINUX}" ]] && HOMEBREW_OS_VERSION="$(source /etc/os-release && echo "${PRETTY_NAME}")"
  : "${HOMEBREW_OS_VERSION:=$(uname -r)}"
  HOMEBREW_OS_USER_AGENT_VERSION="${HOMEBREW_OS_VERSION}"

  # Ensure the system Curl is a version that supports modern HTTPS certificates.
  HOMEBREW_MINIMUM_CURL_VERSION="7.41.0"

  curl_version_output="$(${HOMEBREW_CURL} --version 2>/dev/null)"
  curl_name_and_version="${curl_version_output%% (*}"
  if [[ "$(numeric "${curl_name_and_version##* }")" -lt "$(numeric "${HOMEBREW_MINIMUM_CURL_VERSION}")" ]]
  then
    message="Please update your system curl or set HOMEBREW_CURL_PATH to a newer version.
Minimum required version: ${HOMEBREW_MINIMUM_CURL_VERSION}
       Your curl version: ${curl_name_and_version##* }
    Your curl executable: $(type -p "${HOMEBREW_CURL}")"

    if [[ -z ${HOMEBREW_CURL_PATH} ]]
    then
      HOMEBREW_SYSTEM_CURL_TOO_OLD=1
      HOMEBREW_FORCE_BREWED_CURL=1
      if [[ -z ${HOMEBREW_CURL_WARNING} ]]
      then
        onoe "${message}"
        HOMEBREW_CURL_WARNING=1
      fi
    else
      odie "${message}"
    fi
  fi

  # Ensure the system Git is at or newer than the minimum required version.
  # Git 2.7.4 is the version of git on Ubuntu 16.04 LTS (Xenial Xerus).
  HOMEBREW_MINIMUM_GIT_VERSION="2.7.0"
  git_version_output="$(${HOMEBREW_GIT} --version 2>/dev/null)"
  # $extra is intentionally discarded.
  # shellcheck disable=SC2034
  IFS='.' read -r major minor micro build extra <<<"${git_version_output##* }"
  if [[ "$(numeric "${major}.${minor}.${micro}.${build}")" -lt "$(numeric "${HOMEBREW_MINIMUM_GIT_VERSION}")" ]]
  then
    message="Please update your system Git or set HOMEBREW_GIT_PATH to a newer version.
Minimum required version: ${HOMEBREW_MINIMUM_GIT_VERSION}
        Your Git version: ${major}.${minor}.${micro}.${build}
     Your Git executable: $(unset git && type -p "${HOMEBREW_GIT}")"
    if [[ -z ${HOMEBREW_GIT_PATH} ]]
    then
      HOMEBREW_FORCE_BREWED_GIT="1"
      if [[ -z ${HOMEBREW_GIT_WARNING} ]]
      then
        onoe "${message}"
        HOMEBREW_GIT_WARNING=1
      fi
    else
      odie "${message}"
    fi
  fi

  HOMEBREW_LINUX_MINIMUM_GLIBC_VERSION="2.13"

  HOMEBREW_CORE_REPOSITORY_ORIGIN="$("${HOMEBREW_GIT}" -C "${HOMEBREW_CORE_REPOSITORY}" remote get-url origin 2>/dev/null)"
  if [[ "${HOMEBREW_CORE_REPOSITORY_ORIGIN}" =~ (/linuxbrew|Linuxbrew/homebrew)-core(\.git)?$ ]]
  then
    # triggers migration code in update.sh
    # shellcheck disable=SC2034
    HOMEBREW_LINUXBREW_CORE_MIGRATION=1
  fi
fi

setup_ca_certificates() {
  if [[ -n "${HOMEBREW_FORCE_BREWED_CA_CERTIFICATES}" && -f "${HOMEBREW_PREFIX}/etc/ca-certificates/cert.pem" ]]
  then
    export SSL_CERT_FILE="${HOMEBREW_PREFIX}/etc/ca-certificates/cert.pem"
    export GIT_SSL_CAINFO="${HOMEBREW_PREFIX}/etc/ca-certificates/cert.pem"
    export GIT_SSL_CAPATH="${HOMEBREW_PREFIX}/etc/ca-certificates"
  fi
}
setup_ca_certificates

# Redetermine curl and git paths as we may have forced some options above.
setup_curl
setup_git

# A bug in the auto-update process prior to 3.1.2 means $HOMEBREW_BOTTLE_DOMAIN
# could be passed down with the default domain.
# This is problematic as this is will be the old bottle domain.
# This workaround is necessary for many CI images starting on old version,
# and will only be unnecessary when updating from <3.1.2 is not a concern.
# That will be when macOS 12 is the minimum required version.
# HOMEBREW_BOTTLE_DOMAIN is set from the user environment
# shellcheck disable=SC2154
if [[ -n "${HOMEBREW_BOTTLE_DEFAULT_DOMAIN}" ]] &&
   [[ "${HOMEBREW_BOTTLE_DOMAIN}" == "${HOMEBREW_BOTTLE_DEFAULT_DOMAIN}" ]]
then
  unset HOMEBREW_BOTTLE_DOMAIN
fi

HOMEBREW_API_DEFAULT_DOMAIN="https://formulae.brew.sh/api"
HOMEBREW_BOTTLE_DEFAULT_DOMAIN="https://ghcr.io/v2/homebrew/core"

HOMEBREW_USER_AGENT="${HOMEBREW_PRODUCT}/${HOMEBREW_USER_AGENT_VERSION} (${HOMEBREW_SYSTEM}; ${HOMEBREW_PROCESSOR} ${HOMEBREW_OS_USER_AGENT_VERSION})"
curl_version_output="$(curl --version 2>/dev/null)"
curl_name_and_version="${curl_version_output%% (*}"
HOMEBREW_USER_AGENT_CURL="${HOMEBREW_USER_AGENT} ${curl_name_and_version// //}"

# Timeout values to check for dead connections
# We don't use --max-time to support slow connections
HOMEBREW_CURL_SPEED_LIMIT=100
HOMEBREW_CURL_SPEED_TIME=5

export HOMEBREW_HELP_MESSAGE
export HOMEBREW_VERSION
export HOMEBREW_MACOS_ARM_DEFAULT_PREFIX
export HOMEBREW_LINUX_DEFAULT_PREFIX
export HOMEBREW_GENERIC_DEFAULT_PREFIX
export HOMEBREW_DEFAULT_PREFIX
export HOMEBREW_MACOS_ARM_DEFAULT_REPOSITORY
export HOMEBREW_LINUX_DEFAULT_REPOSITORY
export HOMEBREW_GENERIC_DEFAULT_REPOSITORY
export HOMEBREW_DEFAULT_REPOSITORY
export HOMEBREW_DEFAULT_CACHE
export HOMEBREW_CACHE
export HOMEBREW_DEFAULT_LOGS
export HOMEBREW_LOGS
export HOMEBREW_DEFAULT_TEMP
export HOMEBREW_TEMP
export HOMEBREW_CELLAR
export HOMEBREW_CASKROOM
export HOMEBREW_SYSTEM
export HOMEBREW_SYSTEM_CA_CERTIFICATES_TOO_OLD
export HOMEBREW_CURL
export HOMEBREW_BREWED_CURL_PATH
export HOMEBREW_CURL_WARNING
export HOMEBREW_SYSTEM_CURL_TOO_OLD
export HOMEBREW_GIT
export HOMEBREW_GIT_WARNING
export HOMEBREW_MINIMUM_GIT_VERSION
export HOMEBREW_LINUX_MINIMUM_GLIBC_VERSION
export HOMEBREW_PHYSICAL_PROCESSOR
export HOMEBREW_PROCESSOR
export HOMEBREW_PRODUCT
export HOMEBREW_OS_VERSION
export HOMEBREW_MACOS_VERSION
export HOMEBREW_MACOS_VERSION_NUMERIC
export HOMEBREW_MACOS_NEWEST_UNSUPPORTED
export HOMEBREW_MACOS_NEWEST_SUPPORTED
export HOMEBREW_MACOS_OLDEST_SUPPORTED
export HOMEBREW_MACOS_OLDEST_ALLOWED
export HOMEBREW_USER_AGENT
export HOMEBREW_USER_AGENT_CURL
export HOMEBREW_API_DEFAULT_DOMAIN
export HOMEBREW_BOTTLE_DEFAULT_DOMAIN
export HOMEBREW_CURL_SPEED_LIMIT
export HOMEBREW_CURL_SPEED_TIME

if [[ -n "${HOMEBREW_MACOS}" && -x "/usr/bin/xcode-select" ]]
then
  XCODE_SELECT_PATH="$('/usr/bin/xcode-select' --print-path 2>/dev/null)"
  if [[ "${XCODE_SELECT_PATH}" == "/" ]]
  then
    odie <<EOS
Your xcode-select path is currently set to '/'.
This causes the 'xcrun' tool to hang, and can render Homebrew unusable.
If you are using Xcode, you should:
  sudo xcode-select --switch /Applications/Xcode.app
Otherwise, you should:
  sudo rm -rf /usr/share/xcode-select
EOS
  fi

  # Don't check xcrun if Xcode and the CLT aren't installed, as that opens
  # a popup window asking the user to install the CLT
  if [[ -n "${XCODE_SELECT_PATH}" ]]
  then
    # TODO: this is fairly slow, figure out if there's a faster way.
    XCRUN_OUTPUT="$(/usr/bin/xcrun clang 2>&1)"
    XCRUN_STATUS="$?"

    if [[ "${XCRUN_STATUS}" -ne 0 && "${XCRUN_OUTPUT}" == *license* ]]
    then
      odie <<EOS
You have not agreed to the Xcode license. Please resolve this by running:
  sudo xcodebuild -license accept
EOS
    fi
  fi
fi

for arg in "$@"
do
  [[ "${arg}" == "--" ]] && break

  if [[ "${arg}" == "--help" || "${arg}" == "-h" || "${arg}" == "--usage" || "${arg}" == "-?" ]]
  then
    export HOMEBREW_HELP="1"
    break
  fi
done

HOMEBREW_ARG_COUNT="$#"
HOMEBREW_COMMAND="$1"
shift
# If you are going to change anything in below case statement,
# be sure to also update HOMEBREW_INTERNAL_COMMAND_ALIASES hash in commands.rb
# doesn't need a default case as other arguments handled elsewhere.
# shellcheck disable=SC2249
case "${HOMEBREW_COMMAND}" in
  ls) HOMEBREW_COMMAND="list" ;;
  homepage) HOMEBREW_COMMAND="home" ;;
  -S) HOMEBREW_COMMAND="search" ;;
  up) HOMEBREW_COMMAND="update" ;;
  ln) HOMEBREW_COMMAND="link" ;;
  instal) HOMEBREW_COMMAND="install" ;; # gem does the same
  uninstal) HOMEBREW_COMMAND="uninstall" ;;
  post_install) HOMEBREW_COMMAND="postinstall" ;;
  rm) HOMEBREW_COMMAND="uninstall" ;;
  remove) HOMEBREW_COMMAND="uninstall" ;;
  abv) HOMEBREW_COMMAND="info" ;;
  dr) HOMEBREW_COMMAND="doctor" ;;
  --repo) HOMEBREW_COMMAND="--repository" ;;
  environment) HOMEBREW_COMMAND="--env" ;;
  --config) HOMEBREW_COMMAND="config" ;;
  -v) HOMEBREW_COMMAND="--version" ;;
  lc) HOMEBREW_COMMAND="livecheck" ;;
  tc) HOMEBREW_COMMAND="typecheck" ;;
esac

# Set HOMEBREW_DEV_CMD_RUN for users who have run a development command.
# This makes them behave like HOMEBREW_DEVELOPERs for brew update.
if [[ -z "${HOMEBREW_DEVELOPER}" ]]
then
  export HOMEBREW_GIT_CONFIG_FILE="${HOMEBREW_REPOSITORY}/.git/config"
  HOMEBREW_GIT_CONFIG_DEVELOPERMODE="$(git config --file="${HOMEBREW_GIT_CONFIG_FILE}" --get homebrew.devcmdrun 2>/dev/null)"
  if [[ "${HOMEBREW_GIT_CONFIG_DEVELOPERMODE}" == "true" ]]
  then
    export HOMEBREW_DEV_CMD_RUN="1"
  fi

  # Don't allow non-developers to customise Ruby warnings.
  unset HOMEBREW_RUBY_WARNINGS
fi

unset HOMEBREW_AUTO_UPDATE_COMMAND

# Check for commands that should call `brew update --auto-update` first.
AUTO_UPDATE_COMMANDS=(
  install
  outdated
  upgrade
  bundle
  release
)
if check-array-membership "${HOMEBREW_COMMAND}" "${AUTO_UPDATE_COMMANDS[@]}" ||
   [[ "${HOMEBREW_COMMAND}" == "tap" && "${HOMEBREW_ARG_COUNT}" -gt 1 ]]
then
  export HOMEBREW_AUTO_UPDATE_COMMAND="1"
fi

# Check for commands that should auto-update the homebrew-core tap.
AUTO_UPDATE_CORE_TAP_COMMANDS=(
  bump
  bump-formula-pr
)
if check-array-membership "${HOMEBREW_COMMAND}" "${AUTO_UPDATE_CORE_TAP_COMMANDS[@]}"
then
  export HOMEBREW_AUTO_UPDATE_COMMAND="1"
  export HOMEBREW_AUTO_UPDATE_CORE_TAP="1"
elif [[ -z "${HOMEBREW_AUTO_UPDATING}" ]]
then
  unset HOMEBREW_AUTO_UPDATE_CORE_TAP
fi

# Check for commands that should auto-update the homebrew-cask tap.
AUTO_UPDATE_CASK_TAP_COMMANDS=(
  bump
  bump-cask-pr
  bump-unversioned-casks
)
if check-array-membership "${HOMEBREW_COMMAND}" "${AUTO_UPDATE_CASK_TAP_COMMANDS[@]}"
then
  export HOMEBREW_AUTO_UPDATE_COMMAND="1"
  export HOMEBREW_AUTO_UPDATE_CASK_TAP="1"
elif [[ -z "${HOMEBREW_AUTO_UPDATING}" ]]
then
  unset HOMEBREW_AUTO_UPDATE_CASK_TAP
fi

if [[ -z "${HOMEBREW_RUBY_WARNINGS}" ]]
then
  export HOMEBREW_RUBY_WARNINGS="-W1"
fi

export HOMEBREW_BREW_DEFAULT_GIT_REMOTE="https://github.com/Homebrew/brew"
if [[ -z "${HOMEBREW_BREW_GIT_REMOTE}" ]]
then
  HOMEBREW_BREW_GIT_REMOTE="${HOMEBREW_BREW_DEFAULT_GIT_REMOTE}"
fi
export HOMEBREW_BREW_GIT_REMOTE

export HOMEBREW_CORE_DEFAULT_GIT_REMOTE="https://github.com/Homebrew/homebrew-core"
if [[ -z "${HOMEBREW_CORE_GIT_REMOTE}" ]]
then
  HOMEBREW_CORE_GIT_REMOTE="${HOMEBREW_CORE_DEFAULT_GIT_REMOTE}"
fi
export HOMEBREW_CORE_GIT_REMOTE

# Set HOMEBREW_DEVELOPER_COMMAND if the command being run is a developer command
unset HOMEBREW_DEVELOPER_COMMAND
if [[ -f "${HOMEBREW_LIBRARY}/Homebrew/dev-cmd/${HOMEBREW_COMMAND}.sh" ]] ||
   [[ -f "${HOMEBREW_LIBRARY}/Homebrew/dev-cmd/${HOMEBREW_COMMAND}.rb" ]]
then
  export HOMEBREW_DEVELOPER_COMMAND="1"
fi

if [[ -n "${HOMEBREW_DEVELOPER_COMMAND}" && -z "${HOMEBREW_DEVELOPER}" ]]
then
  if [[ -z "${HOMEBREW_DEV_CMD_RUN}" ]]
  then
    opoo <<EOS
$(bold "${HOMEBREW_COMMAND}") is a developer command, so Homebrew's
developer mode has been automatically turned on.
To turn developer mode off, run:
  brew developer off

EOS
  fi

  git config --file="${HOMEBREW_GIT_CONFIG_FILE}" --replace-all homebrew.devcmdrun true 2>/dev/null
  export HOMEBREW_DEV_CMD_RUN="1"
fi

if [[ -n "${HOMEBREW_DEVELOPER}" || -n "${HOMEBREW_DEV_CMD_RUN}" ]]
then
  # Always run with Sorbet for Homebrew developers or when a Homebrew developer command has been run.
  export HOMEBREW_SORBET_RUNTIME="1"
fi

# Provide a (temporary, undocumented) way to disable Sorbet globally if needed
# to avoid reverting the above.
if [[ -n "${HOMEBREW_NO_SORBET_RUNTIME}" ]]
then
  unset HOMEBREW_SORBET_RUNTIME
fi

if [[ -f "${HOMEBREW_LIBRARY}/Homebrew/cmd/${HOMEBREW_COMMAND}.sh" ]]
then
  HOMEBREW_BASH_COMMAND="${HOMEBREW_LIBRARY}/Homebrew/cmd/${HOMEBREW_COMMAND}.sh"
elif [[ -f "${HOMEBREW_LIBRARY}/Homebrew/dev-cmd/${HOMEBREW_COMMAND}.sh" ]]
then
  HOMEBREW_BASH_COMMAND="${HOMEBREW_LIBRARY}/Homebrew/dev-cmd/${HOMEBREW_COMMAND}.sh"
fi

check-run-command-as-root

check-prefix-is-not-tmpdir

if [[ "${HOMEBREW_PREFIX}" == "/usr/local" ]] &&
   [[ "${HOMEBREW_PREFIX}" != "${HOMEBREW_REPOSITORY}" ]] &&
   [[ "${HOMEBREW_CELLAR}" == "${HOMEBREW_REPOSITORY}/Cellar" ]]
then
  cat >&2 <<EOS
Warning: your HOMEBREW_PREFIX is set to /usr/local but HOMEBREW_CELLAR is set
to ${HOMEBREW_CELLAR}. Your current HOMEBREW_CELLAR location will stop
you being able to use all the binary packages (bottles) Homebrew provides. We
recommend you move your HOMEBREW_CELLAR to /usr/local/Cellar which will get you
access to all bottles.
EOS
fi

source "${HOMEBREW_LIBRARY}/Homebrew/utils/analytics.sh"
setup-analytics

# Use this configuration file instead of ~/.ssh/config when fetching git over SSH.
if [[ -n "${HOMEBREW_SSH_CONFIG_PATH}" ]]
then
  export GIT_SSH_COMMAND="ssh -F${HOMEBREW_SSH_CONFIG_PATH}"
fi

if [[ -n "${HOMEBREW_DOCKER_REGISTRY_TOKEN}" ]]
then
  export HOMEBREW_GITHUB_PACKAGES_AUTH="Bearer ${HOMEBREW_DOCKER_REGISTRY_TOKEN}"
elif [[ -n "${HOMEBREW_DOCKER_REGISTRY_BASIC_AUTH_TOKEN}" ]]
then
  export HOMEBREW_GITHUB_PACKAGES_AUTH="Basic ${HOMEBREW_DOCKER_REGISTRY_BASIC_AUTH_TOKEN}"
else
  export HOMEBREW_GITHUB_PACKAGES_AUTH="Bearer QQ=="
fi

# Avoid picking up any random `sudo` in `PATH`.
if [[ -x /usr/bin/sudo ]]
then
  SUDO=/usr/bin/sudo
else
  # Do this after ensuring we're using default Bash builtins.
  SUDO="$(command -v sudo 2>/dev/null)"
fi

# Reset sudo timestamp to avoid running unauthorized sudo commands
if [[ -n "${SUDO}" ]]
then
  "${SUDO}" --reset-timestamp 2>/dev/null || true
fi
unset SUDO

# Remove internal variables
unset HOMEBREW_INTERNAL_ALLOW_PACKAGES_FROM_PATHS

if [[ -n "${HOMEBREW_BASH_COMMAND}" ]]
then
  # source rather than executing directly to ensure the entire file is read into
  # memory before it is run. This makes running a Bash script behave more like
  # a Ruby script and avoids hard-to-debug issues if the Bash script is updated
  # at the same time as being run.
  #
  # Shellcheck can't follow this dynamic `source`.
  # shellcheck disable=SC1090
  source "${HOMEBREW_BASH_COMMAND}"

  {
    auto-update "$@"
    "homebrew-${HOMEBREW_COMMAND}" "$@"
    exit $?
  }

else
  source "${HOMEBREW_LIBRARY}/Homebrew/utils/ruby.sh"
  setup-ruby-path

  # Unshift command back into argument list (unless argument list was empty).
  [[ "${HOMEBREW_ARG_COUNT}" -gt 0 ]] && set -- "${HOMEBREW_COMMAND}" "$@"
  # HOMEBREW_RUBY_PATH set by utils/ruby.sh
  # shellcheck disable=SC2154
  {
    auto-update "$@"
    exec "${HOMEBREW_RUBY_PATH}" "${HOMEBREW_RUBY_WARNINGS}" "${HOMEBREW_RUBY_DISABLE_OPTIONS}" \
      "${HOMEBREW_LIBRARY}/Homebrew/brew.rb" "$@"
  }
fi<|MERGE_RESOLUTION|>--- conflicted
+++ resolved
@@ -189,46 +189,8 @@
 
 # Check `HOMEBREW_FORCE_BREW_WRAPPER` for all non-trivial commands
 # (i.e. not defined above this line e.g. formulae or --cellar).
-<<<<<<< HEAD
 source "${HOMEBREW_LIBRARY}/Homebrew/utils/wrapper.sh"
 check-brew-wrapper
-=======
-if [[ -z "${HOMEBREW_NO_FORCE_BREW_WRAPPER:-}" && -n "${HOMEBREW_FORCE_BREW_WRAPPER:-}" ]]
-then
-  HOMEBREW_FORCE_BREW_WRAPPER_WITHOUT_BREW="${HOMEBREW_FORCE_BREW_WRAPPER%/brew}"
-  if [[ -z "${HOMEBREW_BREW_WRAPPER:-}" ]]
-  then
-    odie <<EOS
-conflicting Homebrew wrapper configuration!
-HOMEBREW_FORCE_BREW_WRAPPER was set to ${HOMEBREW_FORCE_BREW_WRAPPER}
-but HOMEBREW_BREW_WRAPPER   was unset.
-
-$(bold "Ensure you run ${HOMEBREW_FORCE_BREW_WRAPPER} directly (not ${HOMEBREW_BREW_FILE})")!
-
-Manually setting your PATH can interfere with Homebrew wrappers.
-Ensure your shell configuration contains:
-  eval "\$(${HOMEBREW_BREW_FILE} shellenv)"
-or that ${HOMEBREW_FORCE_BREW_WRAPPER_WITHOUT_BREW} comes before ${HOMEBREW_PREFIX}/bin in your PATH:
-  export PATH="${HOMEBREW_FORCE_BREW_WRAPPER_WITHOUT_BREW}:${HOMEBREW_PREFIX}/bin:\$PATH"
-EOS
-  elif [[ "${HOMEBREW_FORCE_BREW_WRAPPER}" != "${HOMEBREW_BREW_WRAPPER}" ]]
-  then
-    odie <<EOS
-conflicting Homebrew wrapper configuration!
-HOMEBREW_FORCE_BREW_WRAPPER was set to ${HOMEBREW_FORCE_BREW_WRAPPER}
-but HOMEBREW_BREW_WRAPPER   was set to ${HOMEBREW_BREW_WRAPPER}
-
-$(bold "Ensure you run ${HOMEBREW_FORCE_BREW_WRAPPER} directly (not ${HOMEBREW_BREW_FILE})")!
-
-Manually setting your PATH can interfere with Homebrew wrappers.
-Ensure your shell configuration contains:
-  eval "\$(${HOMEBREW_BREW_FILE} shellenv)"
-or that ${HOMEBREW_FORCE_BREW_WRAPPER_WITHOUT_BREW} comes before ${HOMEBREW_PREFIX}/bin in your PATH:
-  export PATH="${HOMEBREW_FORCE_BREW_WRAPPER_WITHOUT_BREW}:${HOMEBREW_PREFIX}/bin:\$PATH"
-EOS
-  fi
-fi
->>>>>>> ee7b7193
 
 # commands that take a single or no arguments and need to write to HOMEBREW_PREFIX.
 # HOMEBREW_LIBRARY set by bin/brew
