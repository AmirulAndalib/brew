# typed: strict
# frozen_string_literal: true

require "ipaddr"
require "on_system"
require "utils/service"

module Homebrew
  # The {Service} class implements the DSL methods used in a formula's
  # `service` block and stores related instance variables. Most of these methods
  # also return the related instance variable when no argument is provided.
  class Service
    extend Forwardable
    include OnSystem::MacOSAndLinux

    RUN_TYPE_IMMEDIATE = :immediate
    RUN_TYPE_INTERVAL = :interval
    RUN_TYPE_CRON = :cron

    PROCESS_TYPE_BACKGROUND = :background
    PROCESS_TYPE_STANDARD = :standard
    PROCESS_TYPE_INTERACTIVE = :interactive
    PROCESS_TYPE_ADAPTIVE = :adaptive

    KEEP_ALIVE_KEYS = [:always, :successful_exit, :crashed, :path].freeze
    NICE_RANGE = T.let(-20..19, T::Range[Integer])
    SOCKET_STRING_REGEX = %r{^(?<type>[a-z]+)://(?<host>.+):(?<port>[0-9]+)$}i

    RunParam = T.type_alias { T.nilable(T.any(T::Array[T.any(String, Pathname)], String, Pathname)) }
    Sockets = T.type_alias { T::Hash[Symbol, { host: String, port: String, type: String }] }

    sig { returns(String) }
    attr_reader :plist_name, :service_name

    sig { params(formula: Formula, block: T.nilable(T.proc.void)).void }
    def initialize(formula, &block)
      @cron = T.let({}, T::Hash[Symbol, T.any(Integer, String)])
      @environment_variables = T.let({}, T::Hash[Symbol, String])
      @error_log_path = T.let(nil, T.nilable(String))
      @formula = formula
      @input_path = T.let(nil, T.nilable(String))
      @interval = T.let(nil, T.nilable(Integer))
      @keep_alive = T.let({}, T::Hash[Symbol, T.untyped])
      @launch_only_once = T.let(false, T::Boolean)
      @log_path = T.let(nil, T.nilable(String))
      @macos_legacy_timers = T.let(false, T::Boolean)
      @nice = T.let(nil, T.nilable(Integer))
      @plist_name = T.let(default_plist_name, String)
      @process_type = T.let(nil, T.nilable(Symbol))
      @require_root = T.let(false, T::Boolean)
      @restart_delay = T.let(nil, T.nilable(Integer))
      @throttle_interval = T.let(nil, T.nilable(Integer))
      @root_dir = T.let(nil, T.nilable(String))
      @run = T.let([], T::Array[String])
      @run_at_load = T.let(true, T::Boolean)
      @run_params = T.let(nil, T.any(RunParam, T::Hash[Symbol, RunParam]))
      @run_type = T.let(RUN_TYPE_IMMEDIATE, Symbol)
      @service_name = T.let(default_service_name, String)
      @sockets = T.let({}, Sockets)
      @working_dir = T.let(nil, T.nilable(String))
      instance_eval(&block) if block

      raise TypeError, "Service#nice: require_root true is required for negative nice values" if nice_requires_root?
    end

    sig { returns(T::Boolean) }
    def nice_requires_root?
      @nice&.negative? == true && !requires_root?
    end

    sig { returns(Formula) }
    def f
      @formula
    end

    sig { returns(String) }
    def default_plist_name
      "homebrew.mxcl.#{@formula.name}"
    end

    sig { returns(String) }
    def default_service_name
      "homebrew.#{@formula.name}"
    end

    sig { params(macos: T.nilable(String), linux: T.nilable(String)).void }
    def name(macos: nil, linux: nil)
      raise TypeError, "Service#name expects at least one String" if [macos, linux].none?(String)

      @plist_name = macos if macos
      @service_name = linux if linux
    end

    sig {
      params(
        command: T.nilable(RunParam),
        macos:   T.nilable(RunParam),
        linux:   T.nilable(RunParam),
      ).returns(T.nilable(T::Array[T.any(String, Pathname)]))
    }
    def run(command = nil, macos: nil, linux: nil)
      # Save parameters for serialization
      if command
        @run_params = command
      elsif macos || linux
        @run_params = { macos:, linux: }.compact
      end

      command ||= on_system_conditional(macos:, linux:)
      case command
      when nil
        @run
      when String, Pathname
        @run = [command.to_s]
      when Array
        @run = command.map(&:to_s)
      end
    end

    sig { params(path: T.any(String, Pathname)).returns(T.nilable(String)) }
    def working_dir(path = T.unsafe(nil))
      if path
        @working_dir = path.to_s
      else
        @working_dir
      end
    end

    sig { params(path: T.any(String, Pathname)).returns(T.nilable(String)) }
    def root_dir(path = T.unsafe(nil))
      if path
        @root_dir = path.to_s
      else
        @root_dir
      end
    end

    sig { params(path: T.any(String, Pathname)).returns(T.nilable(String)) }
    def input_path(path = T.unsafe(nil))
      if path
        @input_path = path.to_s
      else
        @input_path
      end
    end

    sig { params(path: T.any(String, Pathname)).returns(T.nilable(String)) }
    def log_path(path = T.unsafe(nil))
      if path
        @log_path = path.to_s
      else
        @log_path
      end
    end

    sig { params(path: T.any(String, Pathname)).returns(T.nilable(String)) }
    def error_log_path(path = T.unsafe(nil))
      if path
        @error_log_path = path.to_s
      else
        @error_log_path
      end
    end

    sig {
      params(value: T.any(T::Boolean, T::Hash[Symbol, T.untyped]))
        .returns(T.nilable(T::Hash[Symbol, T.untyped]))
    }
    def keep_alive(value = T.unsafe(nil))
      case value
      when nil
        @keep_alive
      when true, false
        @keep_alive = { always: value }
      when Hash
        unless (value.keys - KEEP_ALIVE_KEYS).empty?
          raise TypeError, "Service#keep_alive only allows: #{KEEP_ALIVE_KEYS}"
        end

        @keep_alive = value
      end
    end

    sig { params(value: T::Boolean).returns(T::Boolean) }
    def require_root(value = T.unsafe(nil))
      if value.nil?
        @require_root
      else
        @require_root = value
      end
    end

    # Returns a `Boolean` describing if a service requires root access.
    sig { returns(T::Boolean) }
    def requires_root?
      @require_root.present? && @require_root == true
    end

    sig { params(value: T::Boolean).returns(T.nilable(T::Boolean)) }
    def run_at_load(value = T.unsafe(nil))
      if value.nil?
        @run_at_load
      else
        @run_at_load = value
      end
    end

    sig {
      params(value: T.any(String, T::Hash[Symbol, String]))
        .returns(T::Hash[Symbol, T::Hash[Symbol, String]])
    }
    def sockets(value = T.unsafe(nil))
      return @sockets if value.nil?

      value_hash = case value
      when String
        { listeners: value }
      when Hash
        value
      end

      @sockets = T.must(value_hash).transform_values do |socket_string|
        match = socket_string.match(SOCKET_STRING_REGEX)
        raise TypeError, "Service#sockets a formatted socket definition as <type>://<host>:<port>" unless match

        begin
          IPAddr.new(match[:host])
        rescue IPAddr::InvalidAddressError
          raise TypeError, "Service#sockets expects a valid ipv4 or ipv6 host address"
        end

        { host: match[:host], port: match[:port], type: match[:type] }
      end
    end

    # Returns a `Boolean` describing if a service is set to be kept alive.
    sig { returns(T::Boolean) }
    def keep_alive?
      !@keep_alive.empty? && @keep_alive[:always] != false
    end

    sig { params(value: T::Boolean).returns(T::Boolean) }
    def launch_only_once(value = T.unsafe(nil))
      if value.nil?
        @launch_only_once
      else
        @launch_only_once = value
      end
    end

    sig { params(value: Integer).returns(T.nilable(Integer)) }
    def restart_delay(value = T.unsafe(nil))
      if value
        @restart_delay = value
      else
        @restart_delay
      end
    end

    sig { params(value: Integer).returns(T.nilable(Integer)) }
    def throttle_interval(value = T.unsafe(nil))
      return @throttle_interval if value.nil?

      @throttle_interval = value
    end

    sig { params(value: Symbol).returns(T.nilable(Symbol)) }
    def process_type(value = T.unsafe(nil))
      case value
      when nil
        @process_type
      when :background, :standard, :interactive, :adaptive
        @process_type = value
      when Symbol
        raise TypeError, "Service#process_type allows: " \
                         "'#{PROCESS_TYPE_BACKGROUND}'/'#{PROCESS_TYPE_STANDARD}'/" \
                         "'#{PROCESS_TYPE_INTERACTIVE}'/'#{PROCESS_TYPE_ADAPTIVE}'"
      end
    end

    sig { params(value: Symbol).returns(T.nilable(Symbol)) }
    def run_type(value = T.unsafe(nil))
      case value
      when nil
        @run_type
      when :immediate, :interval, :cron
        @run_type = value
      when Symbol
        raise TypeError, "Service#run_type allows: '#{RUN_TYPE_IMMEDIATE}'/'#{RUN_TYPE_INTERVAL}'/'#{RUN_TYPE_CRON}'"
      end
    end

    sig { params(value: Integer).returns(T.nilable(Integer)) }
    def interval(value = T.unsafe(nil))
      if value
        @interval = value
      else
        @interval
      end
    end

    sig { params(value: String).returns(T::Hash[Symbol, T.any(Integer, String)]) }
    def cron(value = T.unsafe(nil))
      if value
        @cron = parse_cron(value)
      else
        @cron
      end
    end

    sig { returns(T::Hash[Symbol, T.any(Integer, String)]) }
    def default_cron_values
      {
        Month:   "*",
        Day:     "*",
        Weekday: "*",
        Hour:    "*",
        Minute:  "*",
      }
    end

    sig { params(cron_statement: String).returns(T::Hash[Symbol, T.any(Integer, String)]) }
    def parse_cron(cron_statement)
      parsed = default_cron_values

      case cron_statement
      when "@hourly"
        parsed[:Minute] = 0
      when "@daily"
        parsed[:Minute] = 0
        parsed[:Hour] = 0
      when "@weekly"
        parsed[:Minute] = 0
        parsed[:Hour] = 0
        parsed[:Weekday] = 0
      when "@monthly"
        parsed[:Minute] = 0
        parsed[:Hour] = 0
        parsed[:Day] = 1
      when "@yearly", "@annually"
        parsed[:Minute] = 0
        parsed[:Hour] = 0
        parsed[:Day] = 1
        parsed[:Month] = 1
      else
        cron_parts = cron_statement.split
        raise TypeError, "Service#parse_cron expects a valid cron syntax" if cron_parts.length != 5

        [:Minute, :Hour, :Day, :Month, :Weekday].each_with_index do |selector, index|
          parsed[selector] = Integer(cron_parts.fetch(index)) if cron_parts.fetch(index) != "*"
        end
      end

      parsed
    end

    sig { params(variables: T::Hash[Symbol, T.any(Pathname, String)]).returns(T.nilable(T::Hash[Symbol, String])) }
    def environment_variables(variables = {})
      @environment_variables = variables.transform_values(&:to_s)
    end

    sig { params(value: T::Boolean).returns(T::Boolean) }
    def macos_legacy_timers(value = T.unsafe(nil))
      if value.nil?
        @macos_legacy_timers
      else
        @macos_legacy_timers = value
      end
    end

    sig { params(value: Integer).returns(T.nilable(Integer)) }
    def nice(value = T.unsafe(nil))
      return @nice if value.nil?

      raise TypeError, "Service#nice value should be in #{NICE_RANGE}" unless NICE_RANGE.cover?(value)

      @nice = value
    end

    delegate [:bin, :etc, :libexec, :opt_bin, :opt_libexec, :opt_pkgshare, :opt_prefix, :opt_sbin, :var] => :@formula

    sig { returns(String) }
    def std_service_path_env
      "#{HOMEBREW_PREFIX}/bin:#{HOMEBREW_PREFIX}/sbin:/usr/bin:/bin:/usr/sbin:/sbin"
    end

    sig { returns(T::Array[String]) }
    def command
      @run.map(&:to_s).map { |arg| arg.start_with?("~") ? File.expand_path(arg) : arg }
    end

    sig { returns(T::Boolean) }
    def command?
      !@run.empty?
    end

    # Returns the `String` command to run manually instead of the service.
    sig { returns(String) }
    def manual_command
      vars = @environment_variables.except(:PATH)
                                   .map { |k, v| "#{k}=\"#{v}\"" }

      vars.concat(command.map { |arg| Utils::Shell.sh_quote(arg) })
      vars.join(" ")
    end

    # Returns a `Boolean` describing if a service is timed.
    sig { returns(T::Boolean) }
    def timed?
      @run_type == RUN_TYPE_CRON || @run_type == RUN_TYPE_INTERVAL
    end

    # Returns a `String` plist.
    sig { returns(String) }
    def to_plist
      # command needs to be first because it initializes all other values
      base = {
        Label:            plist_name,
        ProgramArguments: command,
        RunAtLoad:        @run_at_load == true,
      }

      base[:LaunchOnlyOnce] = @launch_only_once if @launch_only_once == true
      base[:LegacyTimers] = @macos_legacy_timers if @macos_legacy_timers == true
      base[:TimeOut] = @restart_delay if @restart_delay.present?
      base[:ThrottleInterval] = @throttle_interval if @throttle_interval.present?
      base[:ProcessType] = @process_type.to_s.capitalize if @process_type.present?
      base[:Nice] = @nice if @nice.present?
      base[:StartInterval] = @interval if @interval.present? && @run_type == RUN_TYPE_INTERVAL
      base[:WorkingDirectory] = File.expand_path(@working_dir) if @working_dir.present?
      base[:RootDirectory] = File.expand_path(@root_dir) if @root_dir.present?
      base[:StandardInPath] = File.expand_path(@input_path) if @input_path.present?
      base[:StandardOutPath] = File.expand_path(@log_path) if @log_path.present?
      base[:StandardErrorPath] = File.expand_path(@error_log_path) if @error_log_path.present?
      base[:EnvironmentVariables] = @environment_variables unless @environment_variables.empty?

      if keep_alive?
        if (always = @keep_alive[:always].presence)
          base[:KeepAlive] = always
        elsif @keep_alive.key?(:successful_exit)
          base[:KeepAlive] = { SuccessfulExit: @keep_alive[:successful_exit] }
        elsif @keep_alive.key?(:crashed)
          base[:KeepAlive] = { Crashed: @keep_alive[:crashed] }
        elsif @keep_alive.key?(:path) && @keep_alive[:path].present?
          base[:KeepAlive] = { PathState: @keep_alive[:path].to_s }
        end
      end

      unless @sockets.empty?
        base[:Sockets] = {}
        @sockets.each do |name, info|
          base[:Sockets][name] = {
            SockNodeName:    info[:host],
            SockServiceName: info[:port],
            SockProtocol:    info[:type].upcase,
          }
        end
      end

      if !@cron.empty? && @run_type == RUN_TYPE_CRON
        base[:StartCalendarInterval] = @cron.reject { |_, value| value == "*" }
      end

      # Adding all session types has as the primary effect that if you initialise it through e.g. a Background session
      # and you later "physically" sign in to the owning account (Aqua session), things shouldn't flip out.
      # Also, we're not checking @process_type here because that is used to indicate process priority and not
      # necessarily if it should run in a specific session type. Like database services could run with ProcessType
      # Interactive so they have no resource limitations enforced upon them, but they aren't really interactive in the
      # general sense.
      base[:LimitLoadToSessionType] = %w[Aqua Background LoginWindow StandardIO System]

      base.to_plist
    end

    # Returns a `String` systemd unit.
    sig { returns(String) }
    def to_systemd_unit
      # command needs to be first because it initializes all other values
      cmd = command.map { |arg| Utils::Service.systemd_quote(arg) }
                   .join(" ")

      options = []
      options << "Type=#{(@launch_only_once == true) ? "oneshot" : "simple"}"
      options << "ExecStart=#{cmd}"

      if @keep_alive.present?
        if @keep_alive[:always].present? || @keep_alive[:crashed].present?
          # Use on-failure instead of always to allow manual stops via systemctl
          options << "Restart=on-failure"
        elsif @keep_alive[:successful_exit].present?
          options << "Restart=on-success"
        end
      end
      options << "RestartSec=#{restart_delay}" if @restart_delay.present?
      options << "Nice=#{@nice}" if @nice.present?
      options << "WorkingDirectory=#{File.expand_path(@working_dir)}" if @working_dir.present?
      options << "RootDirectory=#{File.expand_path(@root_dir)}" if @root_dir.present?
      options << "StandardInput=file:#{File.expand_path(@input_path)}" if @input_path.present?
      options << "StandardOutput=append:#{File.expand_path(@log_path)}" if @log_path.present?
      options << "StandardError=append:#{File.expand_path(@error_log_path)}" if @error_log_path.present?
      options += @environment_variables.map { |k, v| "Environment=\"#{k}=#{v}\"" } if @environment_variables.present?

      <<~SYSTEMD
        [Unit]
        Description=Homebrew generated unit for #{@formula.name}

        [Install]
        WantedBy=default.target

        [Service]
        #{options.join("\n")}
      SYSTEMD
    end

    # Returns a `String` systemd unit timer.
    sig { returns(String) }
    def to_systemd_timer
      options = []
      options << "Persistent=true" if @run_type == RUN_TYPE_CRON
      options << "OnUnitActiveSec=#{@interval}" if @run_type == RUN_TYPE_INTERVAL

      if @run_type == RUN_TYPE_CRON
        minutes = (@cron[:Minute] == "*") ? "*" : format("%02d", @cron[:Minute])
        hours   = (@cron[:Hour] == "*") ? "*" : format("%02d", @cron[:Hour])
        options << "OnCalendar=#{@cron[:Weekday]}-*-#{@cron[:Month]}-#{@cron[:Day]} #{hours}:#{minutes}:00"
      end

      <<~SYSTEMD
        [Unit]
        Description=Homebrew generated timer for #{@formula.name}

        [Install]
        WantedBy=timers.target

        [Timer]
        Unit=#{service_name}
        #{options.join("\n")}
      SYSTEMD
    end

    # Prepare the service hash for inclusion in the formula API JSON.
    sig { returns(T::Hash[Symbol, T.untyped]) }
    def to_hash
      name_params = {
        macos: (plist_name if plist_name != default_plist_name),
        linux: (service_name if service_name != default_service_name),
      }.compact

      return { name: name_params }.compact_blank if @run_params.blank?

      cron_string = if @cron.present?
        [:Minute, :Hour, :Day, :Month, :Weekday]
          .filter_map { |key| @cron[key].to_s.presence }
          .join(" ")
      end

      sockets_var = unless @sockets.empty?
        @sockets.transform_values { |info| "#{info[:type]}://#{info[:host]}:#{info[:port]}" }
                .then do |sockets_hash|
                  # TODO: Remove this code when all users are running on versions of Homebrew
                  #       that can process sockets hashes (this commit or later).
                  if sockets_hash.size == 1 && sockets_hash.key?(:listeners)
                    # When original #sockets argument was a string: `sockets "tcp://127.0.0.1:80"`
                    sockets_hash.fetch(:listeners)
                  else
                    # When original #sockets argument was a hash: `sockets http: "tcp://0.0.0.0:80"`
                    sockets_hash
                  end
                end
      end

      {
        name:                  name_params.presence,
        run:                   @run_params,
        run_type:              @run_type,
        interval:              @interval,
        cron:                  cron_string.presence,
        keep_alive:            @keep_alive,
        launch_only_once:      @launch_only_once,
        require_root:          @require_root,
        environment_variables: @environment_variables.presence,
        working_dir:           @working_dir,
        root_dir:              @root_dir,
        input_path:            @input_path,
        log_path:              @log_path,
        error_log_path:        @error_log_path,
        restart_delay:         @restart_delay,
<<<<<<< HEAD
        throttle_interval:     @throttle_interval,
=======
        nice:                  @nice,
>>>>>>> 4d93d40e
        process_type:          @process_type,
        macos_legacy_timers:   @macos_legacy_timers,
        sockets:               sockets_var,
      }.compact_blank
    end

    # Turn the service API hash values back into what is expected by the formula DSL.
    sig { params(api_hash: T::Hash[String, T.untyped]).returns(T::Hash[Symbol, T.untyped]) }
    def self.from_hash(api_hash)
      hash = {}
      hash[:name] = api_hash["name"].transform_keys(&:to_sym) if api_hash.key?("name")

      # The service hash might not have a "run" command if it only documents
      # an existing service file with the "name" command.
      return hash unless api_hash.key?("run")

      hash[:run] =
        case api_hash["run"]
        when String
          replace_placeholders(api_hash["run"])
        when Array
          api_hash["run"].map { replace_placeholders(_1) }
        when Hash
          api_hash["run"].to_h do |key, elem|
            run_cmd = if elem.is_a?(Array)
              elem.map { replace_placeholders(_1) }
            else
              replace_placeholders(elem)
            end

            [key.to_sym, run_cmd]
          end
        else
          raise ArgumentError, "Unexpected run command: #{api_hash["run"]}"
        end

      if api_hash.key?("environment_variables")
        hash[:environment_variables] = api_hash["environment_variables"].to_h do |key, value|
          [key.to_sym, replace_placeholders(value)]
        end
      end

      %w[run_type process_type].each do |key|
        next unless (value = api_hash[key])

        hash[key.to_sym] = value.to_sym
      end

      %w[working_dir root_dir input_path log_path error_log_path].each do |key|
        next unless (value = api_hash[key])

        hash[key.to_sym] = replace_placeholders(value)
      end

<<<<<<< HEAD
      %w[interval cron launch_only_once require_root restart_delay throttle_interval
         macos_legacy_timers].each do |key|
=======
      %w[interval cron launch_only_once require_root restart_delay nice macos_legacy_timers].each do |key|
>>>>>>> 4d93d40e
        next if (value = api_hash[key]).nil?

        hash[key.to_sym] = value
      end

      %w[sockets keep_alive].each do |key|
        next unless (value = api_hash[key])

        hash[key.to_sym] = if value.is_a?(Hash)
          value.transform_keys(&:to_sym)
        else
          value
        end
      end

      hash
    end

    # Replace API path placeholders with local paths.
    sig { params(string: String).returns(String) }
    def self.replace_placeholders(string)
      string.gsub(HOMEBREW_PREFIX_PLACEHOLDER, HOMEBREW_PREFIX)
            .gsub(HOMEBREW_CELLAR_PLACEHOLDER, HOMEBREW_CELLAR)
            .gsub(HOMEBREW_HOME_PLACEHOLDER, Dir.home)
    end
  end
end<|MERGE_RESOLUTION|>--- conflicted
+++ resolved
@@ -585,11 +585,8 @@
         log_path:              @log_path,
         error_log_path:        @error_log_path,
         restart_delay:         @restart_delay,
-<<<<<<< HEAD
         throttle_interval:     @throttle_interval,
-=======
         nice:                  @nice,
->>>>>>> 4d93d40e
         process_type:          @process_type,
         macos_legacy_timers:   @macos_legacy_timers,
         sockets:               sockets_var,
@@ -644,12 +641,8 @@
         hash[key.to_sym] = replace_placeholders(value)
       end
 
-<<<<<<< HEAD
-      %w[interval cron launch_only_once require_root restart_delay throttle_interval
+      %w[interval cron launch_only_once require_root restart_delay throttle_interval nice
          macos_legacy_timers].each do |key|
-=======
-      %w[interval cron launch_only_once require_root restart_delay nice macos_legacy_timers].each do |key|
->>>>>>> 4d93d40e
         next if (value = api_hash[key]).nil?
 
         hash[key.to_sym] = value
